--- conflicted
+++ resolved
@@ -18,7 +18,6 @@
   valueMappingsOverrideProcessor,
   ThresholdsMode,
   identityOverrideProcessor,
-  FieldColor,
   TimeZone,
   FieldColor,
 } from '@grafana/data';
@@ -204,7 +203,6 @@
     getItemsCount: value => (value ? value.length : 0),
   };
 
-<<<<<<< HEAD
   const color: FieldConfigPropertyItem<any, FieldColor | undefined, {}> = {
     id: 'color',
     path: 'color',
@@ -218,24 +216,6 @@
   };
 
   return [unit, min, max, decimals, displayName, noValue, color, thresholds, mappings, links];
-=======
-  // const color: FieldConfigPropertyItem<any, string, StringFieldConfigSettings> = {
-  //   id: 'color',
-  //   path: 'color',
-  //   name: 'Color',
-  //   description: 'Customise color',
-  //   editor: standardEditorsRegistry.get('color').editor as any,
-  //   override: standardEditorsRegistry.get('color').editor as any,
-  //   process: identityOverrideProcessor,
-  //   settings: {
-  //     placeholder: '-',
-  //   },
-  //   shouldApply: field => field.type !== FieldType.time,
-  //   category,
-  // };
-
-  return [unit, min, max, decimals, displayName, noValue, thresholds, mappings, links];
->>>>>>> 65d04688
 };
 
 /**
@@ -353,10 +333,7 @@
     statsPicker,
     strings,
     timeZone,
-<<<<<<< HEAD
     fieldColor,
-=======
     color,
->>>>>>> 65d04688
   ];
 };