import { flatten } from 'lodash';
import { GrafanaThemeType } from '../types';
<<<<<<< HEAD
=======
import tinycolor from 'tinycolor2';
>>>>>>> f0565684

type Hue = 'green' | 'yellow' | 'red' | 'blue' | 'orange' | 'purple';

export type Color =
  | 'green'
  | 'dark-green'
  | 'semi-dark-green'
  | 'light-green'
  | 'super-light-green'
  | 'yellow'
  | 'dark-yellow'
  | 'semi-dark-yellow'
  | 'light-yellow'
  | 'super-light-yellow'
  | 'red'
  | 'dark-red'
  | 'semi-dark-red'
  | 'light-red'
  | 'super-light-red'
  | 'blue'
  | 'dark-blue'
  | 'semi-dark-blue'
  | 'light-blue'
  | 'super-light-blue'
  | 'orange'
  | 'dark-orange'
  | 'semi-dark-orange'
  | 'light-orange'
  | 'super-light-orange'
  | 'purple'
  | 'dark-purple'
  | 'semi-dark-purple'
  | 'light-purple'
  | 'super-light-purple';

type ThemeVariants = {
  dark: string;
  light: string;
};

export type ColorDefinition = {
  hue: Hue;
  isPrimary?: boolean;
  name: Color;
  variants: ThemeVariants;
};

let colorsPaletteInstance: Map<Hue, ColorDefinition[]>;

const buildColorDefinition = (
  hue: Hue,
  name: Color,
  [light, dark]: string[],
  isPrimary?: boolean
): ColorDefinition => ({
  hue,
  name,
  variants: {
    light,
    dark,
  },
  isPrimary: !!isPrimary,
});

export const getColorDefinitionByName = (name: Color): ColorDefinition => {
  return flatten(Array.from(getNamedColorPalette().values())).filter(definition => definition.name === name)[0];
};

export const getColorDefinition = (hex: string, theme: GrafanaThemeType): ColorDefinition | undefined => {
  return flatten(Array.from(getNamedColorPalette().values())).filter(definition => definition.variants[theme] === hex)[0];
};

const isHex = (color: string) => {
  const hexRegex = /^((0x){0,1}|#{0,1})([0-9A-F]{8}|[0-9A-F]{6}|[0-9A-F]{3})$/gi;
  return hexRegex.test(color);
};

export const getColorName = (color?: string, theme?: GrafanaThemeType): Color | undefined => {
  if (!color) {
    return undefined;
  }

  if (color.indexOf('rgb') > -1) {
    return undefined;
  }
  if (isHex(color)) {
    const definition = getColorDefinition(color, theme || GrafanaThemeType.Dark);
    return definition ? definition.name : undefined;
  }

  return color as Color;
};

export const getColorByName = (colorName: string) => {
  const definition = flatten(Array.from(getNamedColorPalette().values())).filter(definition => definition.name === colorName);
  return definition.length > 0 ? definition[0] : undefined;
};

export const getColorFromHexRgbOrName = (color: string, theme?: GrafanaThemeType): string => {
  if (color.indexOf('rgb') > -1 || isHex(color)) {
    return color;
  }

  const colorDefinition = getColorByName(color);

  if (!colorDefinition) {
    return new tinycolor(color).toHexString();
  }

  return theme ? colorDefinition.variants[theme] : colorDefinition.variants.dark;
};

export const getColorForTheme = (color: ColorDefinition, theme?: GrafanaThemeType) => {
  return theme ? color.variants[theme] : color.variants.dark;
};

const buildNamedColorsPalette = () => {
  const palette = new Map<Hue, ColorDefinition[]>();

  const BasicGreen = buildColorDefinition('green', 'green', ['#56A64B', '#73BF69'], true);
  const DarkGreen = buildColorDefinition('green', 'dark-green', ['#19730E', '#37872D']);
  const SemiDarkGreen = buildColorDefinition('green', 'semi-dark-green', ['#37872D', '#56A64B']);
  const LightGreen = buildColorDefinition('green', 'light-green', ['#73BF69', '#96D98D']);
  const SuperLightGreen = buildColorDefinition('green', 'super-light-green', ['#96D98D', '#C8F2C2']);

  const BasicYellow = buildColorDefinition('yellow', 'yellow', ['#F2CC0C', '#FADE2A'], true);
  const DarkYellow = buildColorDefinition('yellow', 'dark-yellow', ['#CC9D00', '#E0B400']);
  const SemiDarkYellow = buildColorDefinition('yellow', 'semi-dark-yellow', ['#E0B400', '#F2CC0C']);
  const LightYellow = buildColorDefinition('yellow', 'light-yellow', ['#FADE2A', '#FFEE52']);
  const SuperLightYellow = buildColorDefinition('yellow', 'super-light-yellow', ['#FFEE52', '#FFF899']);

  const BasicRed = buildColorDefinition('red', 'red', ['#E02F44', '#F2495C'], true);
  const DarkRed = buildColorDefinition('red', 'dark-red', ['#AD0317', '#C4162A']);
  const SemiDarkRed = buildColorDefinition('red', 'semi-dark-red', ['#C4162A', '#E02F44']);
  const LightRed = buildColorDefinition('red', 'light-red', ['#F2495C', '#FF7383']);
  const SuperLightRed = buildColorDefinition('red', 'super-light-red', ['#FF7383', '#FFA6B0']);

  const BasicBlue = buildColorDefinition('blue', 'blue', ['#3274D9', '#5794F2'], true);
  const DarkBlue = buildColorDefinition('blue', 'dark-blue', ['#1250B0', '#1F60C4']);
  const SemiDarkBlue = buildColorDefinition('blue', 'semi-dark-blue', ['#1F60C4', '#3274D9']);
  const LightBlue = buildColorDefinition('blue', 'light-blue', ['#5794F2', '#8AB8FF']);
  const SuperLightBlue = buildColorDefinition('blue', 'super-light-blue', ['#8AB8FF', '#C0D8FF']);

  const BasicOrange = buildColorDefinition('orange', 'orange', ['#FF780A', '#FF9830'], true);
  const DarkOrange = buildColorDefinition('orange', 'dark-orange', ['#E55400', '#FA6400']);
  const SemiDarkOrange = buildColorDefinition('orange', 'semi-dark-orange', ['#FA6400', '#FF780A']);
  const LightOrange = buildColorDefinition('orange', 'light-orange', ['#FF9830', '#FFB357']);
  const SuperLightOrange = buildColorDefinition('orange', 'super-light-orange', ['#FFB357', '#FFCB7D']);

  const BasicPurple = buildColorDefinition('purple', 'purple', ['#A352CC', '#B877D9'], true);
  const DarkPurple = buildColorDefinition('purple', 'dark-purple', ['#7C2EA3', '#8F3BB8']);
  const SemiDarkPurple = buildColorDefinition('purple', 'semi-dark-purple', ['#8F3BB8', '#A352CC']);
  const LightPurple = buildColorDefinition('purple', 'light-purple', ['#B877D9', '#CA95E5']);
  const SuperLightPurple = buildColorDefinition('purple', 'super-light-purple', ['#CA95E5', '#DEB6F2']);

  const greens = [BasicGreen, DarkGreen, SemiDarkGreen, LightGreen, SuperLightGreen];
  const yellows = [BasicYellow, DarkYellow, SemiDarkYellow, LightYellow, SuperLightYellow];
  const reds = [BasicRed, DarkRed, SemiDarkRed, LightRed, SuperLightRed];
  const blues = [BasicBlue, DarkBlue, SemiDarkBlue, LightBlue, SuperLightBlue];
  const oranges = [BasicOrange, DarkOrange, SemiDarkOrange, LightOrange, SuperLightOrange];
  const purples = [BasicPurple, DarkPurple, SemiDarkPurple, LightPurple, SuperLightPurple];

  palette.set('green', greens);
  palette.set('yellow', yellows);
  palette.set('red', reds);
  palette.set('blue', blues);
  palette.set('orange', oranges);
  palette.set('purple', purples);

  return palette;
};

export const getNamedColorPalette = () => {
  if (colorsPaletteInstance) {
    return colorsPaletteInstance;
  }

  colorsPaletteInstance = buildNamedColorsPalette();
  return colorsPaletteInstance;
};<|MERGE_RESOLUTION|>--- conflicted
+++ resolved
@@ -1,9 +1,6 @@
 import { flatten } from 'lodash';
 import { GrafanaThemeType } from '../types';
-<<<<<<< HEAD
-=======
 import tinycolor from 'tinycolor2';
->>>>>>> f0565684
 
 type Hue = 'green' | 'yellow' | 'red' | 'blue' | 'orange' | 'purple';
 
