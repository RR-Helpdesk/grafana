--- conflicted
+++ resolved
@@ -22,13 +22,10 @@
   dateMath,
   DateTime,
   FieldCache,
-<<<<<<< HEAD
   AbstractQuery,
-=======
   FieldType,
   getLogLevelFromKey,
   Labels,
->>>>>>> 43bd3220
   LoadingState,
   LogLevel,
   LogRowModel,
@@ -63,12 +60,8 @@
 import { RowContextOptions } from '@grafana/ui/src/components/Logs/LogRowContextProvider';
 import syntax from './syntax';
 import { DEFAULT_RESOLUTION } from './components/LokiOptionFields';
-<<<<<<< HEAD
-import { createLokiLogsVolumeProvider } from './dataProviders/logsVolumeProvider';
+import { queryLogsVolume } from 'app/core/logs_model';
 import { extractLabelMatchers, toPromLikeQuery } from 'app/features/explore/utils/query';
-=======
-import { queryLogsVolume } from 'app/core/logs_model';
->>>>>>> 43bd3220
 
 export type RangeQueryOptions = DataQueryRequest<LokiQuery> | AnnotationQueryRequest<LokiQuery>;
 export const DEFAULT_MAX_LINES = 1000;
